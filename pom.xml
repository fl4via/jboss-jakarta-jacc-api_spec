--- conflicted
+++ resolved
@@ -133,15 +133,10 @@
         	<plugin>
                 <groupId>org.glassfish.build</groupId>
                 <artifactId>spec-version-maven-plugin</artifactId>
-<<<<<<< HEAD
                 <version>1.5</version>
-=======
-                <version>1.4</version>
->>>>>>> 9503dc31
                 <configuration>
                     <specMode>jakarta</specMode>
                     <spec>
-                        <groupIdPrefix>jakarta.</groupIdPrefix>
                         <nonFinal>${non.final}</nonFinal>
                         <jarType>api</jarType>
                         <specVersion>${spec.version}</specVersion>
